/**
 * Semaphore provides counting semaphore synchronization primitive
 */

export class Semaphore {
	#permits: number;
	#waitQueue: Array<() => void> = [];

	/**
	 * Create a semaphore with the given number of permits
	 */
	constructor(permits: number) {
		if (permits < 0) {
<<<<<<< HEAD
			throw new Error('Semaphore: permits must be non-negative');
=======
			throw new Error("Semaphore: permits must be non-negative");
>>>>>>> 0d32d0c1
		}
		this.#permits = permits;
	}

	/**
	 * Acquire a permit. If no permits are available, wait until one is released.
	 */
	async acquire(): Promise<void> {
		if (this.#permits > 0) {
			this.#permits--;
			return;
		}

		return new Promise<void>((resolve) => {
			this.#waitQueue.push(resolve);
		});
	}

	/**
	 * Release a permit, potentially waking up a waiter.
	 */
	release(): void {
		if (this.#waitQueue.length > 0) {
			const next = this.#waitQueue.shift();
			if (next) {
				next();
			}
		} else {
			this.#permits++;
		}
	}

	/**
	 * Try to acquire a permit without waiting. Returns true if successful.
	 */
	tryAcquire(): boolean {
		if (this.#permits > 0) {
			this.#permits--;
			return true;
		}
		return false;
	}

	/**
	 * Get available permits count
	 */
	get availablePermits(): number {
		return this.#permits;
	}

	/**
	 * Get number of threads waiting
	 */
	get queueLength(): number {
		return this.#waitQueue.length;
	}
}<|MERGE_RESOLUTION|>--- conflicted
+++ resolved
@@ -11,11 +11,7 @@
 	 */
 	constructor(permits: number) {
 		if (permits < 0) {
-<<<<<<< HEAD
 			throw new Error('Semaphore: permits must be non-negative');
-=======
-			throw new Error("Semaphore: permits must be non-negative");
->>>>>>> 0d32d0c1
 		}
 		this.#permits = permits;
 	}
@@ -48,16 +44,16 @@
 		}
 	}
 
-	/**
-	 * Try to acquire a permit without waiting. Returns true if successful.
-	 */
-	tryAcquire(): boolean {
-		if (this.#permits > 0) {
-			this.#permits--;
-			return true;
-		}
-		return false;
-	}
+  /**
+   * Try to acquire a permit without waiting. Returns true if successful.
+   */
+  tryAcquire(): boolean {
+    if (this.#permits > 0) {
+      this.#permits--;
+      return true;
+    }
+    return false;
+  }
 
 	/**
 	 * Get available permits count
@@ -72,4 +68,4 @@
 	get queueLength(): number {
 		return this.#waitQueue.length;
 	}
-}+}
