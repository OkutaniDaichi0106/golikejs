--- conflicted
+++ resolved
@@ -1,4 +1,3 @@
-<<<<<<< HEAD
 import { WaitGroup } from './waitgroup.ts';
 import { assert, assertEquals, assertThrows } from '@std/assert';
 
@@ -204,206 +203,4 @@
 	// Even though the function threw, done should have been called
 	assertEquals(errorCaught, true);
 	assertEquals(wg.counter, 0);
-=======
-import { describe, it, expect, beforeEach } from "vitest";
-import { WaitGroup } from "./waitgroup.js";
-
-describe("WaitGroup", () => {
-	let wg: WaitGroup;
-
-	beforeEach(() => {
-		wg = new WaitGroup();
-	});
-
-	it("should initialize with zero counter", () => {
-		expect(wg.counter).toBe(0);
-	});
-
-	it("should wait immediately when counter is zero", async () => {
-		const start = Date.now();
-		await wg.wait();
-		const elapsed = Date.now() - start;
-
-		// Should return immediately (within a few milliseconds)
-		expect(elapsed).toBeLessThan(50);
-	});
-
-	it("should handle add and done correctly", async () => {
-		wg.add(2);
-		expect(wg.counter).toBe(2);
-
-		wg.done();
-		expect(wg.counter).toBe(1);
-
-		wg.done();
-		expect(wg.counter).toBe(0);
-	});
-
-	it("should throw error on negative counter", () => {
-		expect(() => wg.add(-1)).toThrow("WaitGroup: negative counter");
-	});
-
-	it("should wait for all operations to complete", async () => {
-		const results: number[] = [];
-		wg.add(3);
-
-		// Start three async operations
-		const op1 = async () => {
-			await new Promise((resolve) => setTimeout(resolve, 10));
-			results.push(1);
-			wg.done();
-		};
-
-		const op2 = async () => {
-			await new Promise((resolve) => setTimeout(resolve, 30));
-			results.push(2);
-			wg.done();
-		};
-
-		const op3 = async () => {
-			await new Promise((resolve) => setTimeout(resolve, 10));
-			results.push(3);
-			wg.done();
-		};
-
-		// Start operations
-		op1();
-		op2();
-		op3();
-
-		// Wait should block until all are done
-		await wg.wait();
-
-		expect(results).toHaveLength(3);
-		expect(new Set(results)).toEqual(new Set([1, 2, 3]));
-		expect(wg.counter).toBe(0);
-	});
-
-	it("should handle multiple waiters", async () => {
-		wg.add(1);
-
-		const waiters: Promise<void>[] = [];
-		const completions: number[] = [];
-
-		// Create multiple waiters
-		for (let i = 0; i < 3; i++) {
-			waiters.push(
-				(async (id: number) => {
-					await wg.wait();
-					completions.push(id);
-				})(i)
-			);
-		}
-
-		// Let waiters start
-		await new Promise((resolve) => setTimeout(resolve, 10));
-
-		// Complete the work
-		wg.done();
-
-		// All waiters should complete
-		await Promise.all(waiters);
-
-		expect(completions).toHaveLength(3);
-		expect(new Set(completions)).toEqual(new Set([0, 1, 2]));
-	});
-
-	it("should handle complex workflow", async () => {
-		const results: string[] = [];
-
-		// Simulate a complex workflow with multiple stages
-		wg.add(2);
-
-		// Stage 1: Two parallel operations
-		const stage1Op1 = async () => {
-			await new Promise((resolve) => setTimeout(resolve, 20));
-			results.push("stage1-op1");
-			wg.done();
-		};
-
-		const stage1Op2 = async () => {
-			await new Promise((resolve) => setTimeout(resolve, 30));
-			results.push("stage1-op2");
-			wg.done();
-		};
-
-		stage1Op1();
-		stage1Op2();
-
-		// Wait for stage 1 to complete
-		await wg.wait();
-
-		// Stage 2: Single operation after stage 1
-		wg.add(1);
-		const stage2Op = async () => {
-			await new Promise((resolve) => setTimeout(resolve, 10));
-			results.push("stage2-op");
-			wg.done();
-		};
-
-		stage2Op();
-		await wg.wait();
-
-		expect(results).toContain("stage1-op1");
-		expect(results).toContain("stage1-op2");
-		expect(results).toContain("stage2-op");
-		expect(results.indexOf("stage2-op")).toBeGreaterThan(
-			Math.max(results.indexOf("stage1-op1"), results.indexOf("stage1-op2"))
-		);
-	});
-
-	it("should execute function with go method and manage counter automatically", async () => {
-		const results: string[] = [];
-
-		// Start two operations using go method
-		await Promise.all([
-			wg.go(async () => {
-				await new Promise((resolve) => setTimeout(resolve, 10));
-				results.push("op1");
-			}),
-			wg.go(async () => {
-				await new Promise((resolve) => setTimeout(resolve, 20));
-				results.push("op2");
-			}),
-		]);
-
-		// Wait for all operations to complete
-		await wg.wait();
-
-		expect(wg.counter).toBe(0);
-		expect(results).toContain("op1");
-		expect(results).toContain("op2");
-	});
-
-	it("should handle synchronous functions with go method", async () => {
-		const results: number[] = [];
-
-		await wg.go(() => {
-			results.push(1);
-		});
-
-		await wg.wait();
-
-		expect(wg.counter).toBe(0);
-		expect(results).toEqual([1]);
-	});
-
-	it("should call done even if go function throws", async () => {
-		let errorCaught = false;
-
-		try {
-			await wg.go(async () => {
-				throw new Error("test error");
-			});
-		} catch (error) {
-			errorCaught = true;
-			expect(error).toBeInstanceOf(Error);
-			expect((error as Error).message).toBe("test error");
-		}
-
-		// Even though the function threw, done should have been called
-		expect(errorCaught).toBe(true);
-		expect(wg.counter).toBe(0);
-	});
->>>>>>> 0d32d0c1
-});+});
