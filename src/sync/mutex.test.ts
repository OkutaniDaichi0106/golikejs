--- conflicted
+++ resolved
@@ -1,4 +1,3 @@
-<<<<<<< HEAD
 import { Mutex } from './mutex.ts';
 import { assertEquals, assertThrows } from '@std/assert';
 
@@ -86,94 +85,4 @@
 	await Promise.all(promises);
 
 	assertEquals(results, [0, 1, 2]);
-=======
-import { describe, it, expect, beforeEach } from "vitest";
-import { Mutex } from "./mutex.js";
-
-describe("Mutex", () => {
-	let mutex: Mutex;
-
-	beforeEach(() => {
-		mutex = new Mutex();
-	});
-
-	it("should initially be unlocked", () => {
-		expect(mutex.locked).toBe(false);
-	});
-
-	it("should lock and unlock successfully", async () => {
-		await mutex.lock();
-		expect(mutex.locked).toBe(true);
-
-		mutex.unlock();
-		expect(mutex.locked).toBe(false);
-	});
-
-	it("should throw error when unlocking unlocked mutex", () => {
-		expect(() => mutex.unlock()).toThrow("Mutex: unlock of unlocked mutex");
-	});
-
-	it("should handle tryLock correctly", () => {
-		expect(mutex.tryLock()).toBe(true);
-		expect(mutex.locked).toBe(true);
-		expect(mutex.tryLock()).toBe(false);
-
-		mutex.unlock();
-		expect(mutex.locked).toBe(false);
-	});
-
-	it("should handle concurrent access correctly", async () => {
-		const results: number[] = [];
-		const promises: Promise<void>[] = [];
-
-		for (let i = 0; i < 5; i++) {
-			promises.push(
-				(async (id: number) => {
-					await mutex.lock();
-					// Simulate some work
-					await new Promise((resolve) => setTimeout(resolve, 10));
-					results.push(id);
-					mutex.unlock();
-				})(i)
-			);
-		}
-
-		await Promise.all(promises);
-
-		// All operations should complete
-		expect(results).toHaveLength(5);
-		// Results should contain all IDs (order may vary due to timing)
-		expect(new Set(results)).toEqual(new Set([0, 1, 2, 3, 4]));
-	});
-
-	it("should maintain FIFO order for waiters", async () => {
-		const results: number[] = [];
-
-		// Lock the mutex first
-		await mutex.lock();
-
-		// Start multiple waiters
-		const promises: Promise<void>[] = [];
-		for (let i = 0; i < 3; i++) {
-			promises.push(
-				(async (id: number) => {
-					await mutex.lock();
-					results.push(id);
-					// Quick unlock to let next waiter proceed
-					setTimeout(() => mutex.unlock(), 1);
-				})(i)
-			);
-		}
-
-		// Let waiters queue up
-		await new Promise((resolve) => setTimeout(resolve, 10));
-
-		// Unlock to start the chain
-		mutex.unlock();
-
-		await Promise.all(promises);
-
-		expect(results).toEqual([0, 1, 2]);
-	});
->>>>>>> 0d32d0c1
-});+});
