--- conflicted
+++ resolved
@@ -27,11 +27,7 @@
 	 */
 	unlock(): void {
 		if (!this.#writeLocked) {
-<<<<<<< HEAD
-			throw new Error('RWMutex: unlock of unlocked write mutex');
-=======
 			throw new Error("RWMutex: unlock of unlocked write mutex");
->>>>>>> 0d32d0c1
 		}
 
 		this.#writeLocked = false;
@@ -60,11 +56,7 @@
 	 */
 	runlock(): void {
 		if (this.#readCount === 0) {
-<<<<<<< HEAD
-			throw new Error('RWMutex: runlock of unlocked read mutex');
-=======
 			throw new Error("RWMutex: runlock of unlocked read mutex");
->>>>>>> 0d32d0c1
 		}
 
 		this.#readCount--;
