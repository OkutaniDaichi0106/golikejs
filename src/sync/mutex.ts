--- conflicted
+++ resolved
@@ -25,11 +25,7 @@
 	 */
 	unlock(): void {
 		if (!this.#locked) {
-<<<<<<< HEAD
-			throw new Error('Mutex: unlock of unlocked mutex');
-=======
 			throw new Error("Mutex: unlock of unlocked mutex");
->>>>>>> 0d32d0c1
 		}
 
 		if (this.#waitQueue.length > 0) {
